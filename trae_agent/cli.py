# Copyright (c) 2025 ByteDance Ltd. and/or its affiliates
# SPDX-License-Identifier: MIT

"""Command Line Interface for Trae Agent."""

import asyncio
from pathlib import Path

import os
import sys
import traceback
import time

import click
from rich.console import Console
from rich.panel import Panel
from rich.table import Table
from dotenv import load_dotenv

from trae_agent.utils.cli_console import CLIConsole

from .agent import TraeAgent
from .utils.config import (
    Config, resolve_config_value, provider_to_providerAPI
)

# Load environment variables
_ = load_dotenv()

console = Console()

def load_config(
    provider: str | None = None,
    model: str | None = None,
    api_key: str | None = None,
    config_file: str = "trae_config.json",
    max_steps: int | None = 20,
) -> Config:
    """
    load_config loads provider , model , api key , config file and maximum steps. By default, the provider is set to be OpenAI. 
    Args:
        provider: default provider is openai, currently only support openai and claude 
        model: the model that you want to use
        api_key: your api key
        config_file: the relative path of your config file, default setting would be trae_config.json 
        maximum_step: maxium number of step of the agent. Default setting is 20

    Return:
        Config Object
    """

    config: Config = Config(config_file)
    # Resolve model provider
    resolved_provider = (
        resolve_config_value(provider, config.default_provider) or "openai"
    )

    config.default_provider = str(resolved_provider)

    # Resolve configuration values with CLI overrides
    resolved_model = resolve_config_value(
        model, config.model_providers[str(resolved_provider)].model
    )

    model_parameters = config.model_providers[str(resolved_provider)]
    if resolved_model is not None:
        model_parameters.model = str(resolved_model)

    # Map providers to their environment variable names
    env_var_map = {
        "openai": "OPENAI_API_KEY",
        "anthropic": "ANTHROPIC_API_KEY",
        "azure": "AZURE_API_KEY",
        "openrouter": "OPENROUTER_API_KEY",
    }

    resolved_api_key = resolve_config_value(
        api_key,
        config.model_providers[str(resolved_provider)].api_key,
<<<<<<< HEAD
        provider_to_providerAPI(resolved_provider)
=======
        env_var_map.get(str(resolved_provider)),
>>>>>>> 9ff9aaab
    )
    
    if resolved_api_key is not None:
        # If None shall we stop the program ? 
        model_parameters.api_key = str(resolved_api_key)

    resolved_max_steps = resolve_config_value(max_steps, config.max_steps)
    if resolved_max_steps is not None:
        config.max_steps = int(resolved_max_steps)
    return config


def create_agent(config: Config) -> TraeAgent:
    """
        create_agent creates a Trae Agent with the specified configuration.
        Args:
            config: Agent configuration. It is expceted that the config comes from load_config.
        Return:
            TraeAgent object
    """
    try:
        # Create agent
        agent = TraeAgent(config)
        return agent

    except Exception as e:
        console.print(f"[red]Error creating agent: {e}[/red]")
        console.print(traceback.format_exc())
        sys.exit(1)


# Display functions moved to agent/base.py for real-time progress display


@click.group()
@click.version_option(version="0.1.0")
def cli():
    """Trae Agent - LLM-based agent for software engineering tasks."""
    pass


@cli.command()
@click.argument("task")
@click.option("--provider", "-p", help="LLM provider to use")
@click.option("--model", "-m", help="Specific model to use")
@click.option("--api-key", "-k", help="API key (or set via environment variable)")
@click.option("--max-steps", help="Maximum number of execution steps", type=int)
@click.option("--working-dir", "-w", help="Working directory for the agent")
@click.option("--must-patch", "-mp", is_flag=True, help="Whether to patch the code")
@click.option(
    "--config-file", help="Path to configuration file", default="trae_config.json"
)
@click.option("--trajectory-file", "-t", help="Path to save trajectory file")
@click.option("--patch-path", "-pp", help="Path to patch file")
def run(
    task: str,
    provider: str | None = None,
    model: str | None = None,
    api_key: str | None = None,
    max_steps: int | None = None,
    working_dir: str | None = None,
    must_patch: bool = False,
    config_file: str = "trae_config.json",
    trajectory_file: str | None = None,
    patch_path: str | None = None,
):
    """
    Run is the main function of tace. It runs a task using Trae Agent.
    Args:
        tasks: the task that you want your agent to solve. This is required to be in the input
        model: the model expected to be use 
        working_dir: the working directory of the agent. This should be set either in cli or inf the config file (trae_config.json)

    Return: 
        None (it is expected to be ended after calling the run function)
    """

    # Change working directory if specified
    if not working_dir:
        working_dir = os.getcwd()
        try:
            os.chdir(working_dir)
            console.print(f"[blue]Changed working directory to: {working_dir}[/blue]")
        except Exception as e:
            console.print(f"[red]Error changing directory: {e}[/red]")
            sys.exit(1)

    task_path = Path(task)
    if task_path.exists() and task_path.is_file:
        task = task_path.read_text()

    config = load_config(provider, model, api_key, config_file, max_steps)

    # Create agent
    agent: TraeAgent = create_agent(config)

    # Set up trajectory recording
    trajectory_path = None
    if trajectory_file:
        trajectory_path = agent.setup_trajectory_recording(trajectory_file)
    else:
        trajectory_path = agent.setup_trajectory_recording()

    # Create CLI Console
    cli_console = CLIConsole(config)
    cli_console.print_task_details(
        task,
        working_dir,
        config.default_provider,
        config.model_providers[config.default_provider].model,
        config.max_steps,
        config_file,
        trajectory_path,
    )

    agent.set_cli_console(cli_console)

    try:
        task_args = {
            "project_path": working_dir,
            "issue": task,
            "must_patch": "true" if must_patch else "false",
            "patch_path": patch_path,
        }
        agent.new_task(task, task_args)
        _ = asyncio.run(agent.execute_task())

        console.print(f"\n[green]Trajectory saved to: {trajectory_path}[/green]")

    except KeyboardInterrupt:
        console.print("\n[yellow]Task execution interrupted by user[/yellow]")
        if trajectory_path:
            console.print(
                f"[blue]Partial trajectory saved to: {trajectory_path}[/blue]"
            )
        sys.exit(1)
    except Exception as e:
        console.print(f"\n[red]Unexpected error: {e}[/red]")
        console.print(traceback.format_exc())
        if trajectory_path:
            console.print(f"[blue]Trajectory saved to: {trajectory_path}[/blue]")
        sys.exit(1)


@cli.command()
@click.option("--provider", "-p", help="LLM provider to use")
@click.option("--model", "-m", help="Specific model to use")
@click.option("--api-key", "-k", help="API key (or set via environment variable)")
@click.option(
    "--config-file", help="Path to configuration file", default="trae_config.json"
)
@click.option(
    "--max-steps", help="Maximum number of execution steps", type=int, default=20
)
@click.option("--trajectory-file", "-t", help="Path to save trajectory file")
def interactive(
    provider: str | None = None,
    model: str | None = None,
    api_key: str | None = None,
    config_file: str = "trae_config.json",
    max_steps: int | None = None,
    trajectory_file: str | None = None,
):
    """
    This function starts an interactive session with Trae Agent.
    Args:
        tasks: the task that you want your agent to solve. This is required to be in the input
    """
    config = load_config(
        provider, model, api_key, config_file=config_file, max_steps=max_steps
    )

    console.print(
        Panel(
            f"""[bold]Welcome to Trae Agent Interactive Mode![/bold]
    [bold]Provider:[/bold] {config.default_provider}
    [bold]Model:[/bold] {config.model_providers[config.default_provider].model}
    [bold]Max Steps:[/bold] {config.max_steps}
    [bold]Config File:[/bold] {config_file}""",
            title="Interactive Mode",
            border_style="green",
        )
    )

    # Create agent
    agent = create_agent(config)

    while True:
        try:
            console.print("\n[bold blue]Task:[/bold blue] ", end="")
            task = input()

            if task.lower() in ["exit", "quit"]:
                console.print("[green]Goodbye![/green]")
                break

            if task.lower() == "help":
                console.print(
                    Panel(
                        """[bold]Available Commands:[/bold]

• Type any task description to execute it
• 'status' - Show agent status
• 'clear' - Clear the screen
• 'exit' or 'quit' - End the session""",
                        title="Help",
                        border_style="yellow",
                    )
                )
                continue

            console.print("\n[bold blue]Working Directory:[/bold blue] ", end="")
            working_dir = input()

            if task.lower() == "status":
                console.print(
                    Panel(
                        f"""[bold]Provider:[/bold] {agent.llm_client.provider.value}
    [bold]Model:[/bold] {config.model_providers[config.default_provider].model}
    [bold]Available Tools:[/bold] {len(agent.tools)}
    [bold]Config File:[/bold] {config_file}
    [bold]Working Directory:[/bold] {os.getcwd()}""",
                        title="Agent Status",
                        border_style="blue",
                    )
                )
                continue

            if task.lower() == "clear":
                console.clear()
                continue

            # Set up trajectory recording for this task
            trajectory_path = agent.setup_trajectory_recording(trajectory_file)

            console.print(
                f"[blue]Trajectory will be saved to: {trajectory_path}[/blue]"
            )

            task_args = {
                "project_path": working_dir,
                "issue": task,
                "must_patch": "false",
            }

            # Execute the task
            console.print(f"\n[blue]Executing task: {task}[/blue]")
            agent.new_task(task, task_args)

            # Configure agent for progress display
            _ = asyncio.run(agent.execute_task())

            console.print(f"\n[green]Trajectory saved to: {trajectory_path}[/green]")

        except KeyboardInterrupt:
            console.print("\n[yellow]Use 'exit' or 'quit' to end the session[/yellow]")
        except EOFError:
            console.print("\n[green]Goodbye![/green]")
            break
        except Exception as e:
            console.print(f"[red]Error: {e}[/red]")


@cli.command()
@click.option(
    "--config-file", help="Path to configuration file", default="trae_config.json"
)
def show_config(config_file: str):
    """Show current configuration settings."""
    config_path = Path(config_file)
    if not config_path.exists():
        console.print(
            Panel(
                f"""[yellow]No configuration file found at: {config_file}[/yellow]

Using default settings and environment variables.""",
                title="Configuration Status",
                border_style="yellow",
            )
        )

    config = Config(config_file)

    # Display general settings
    general_table = Table(title="General Settings")
    general_table.add_column("Setting", style="cyan")
    general_table.add_column("Value", style="green")

    general_table.add_row("Default Provider", str(config.default_provider or "Not set"))
    general_table.add_row("Max Steps", str(config.max_steps or "Not set"))

    console.print(general_table)

    # Display provider settings
    for provider_name, provider_config in config.model_providers.items():
        provider_table = Table(title=f"{provider_name.title()} Configuration")
        provider_table.add_column("Setting", style="cyan")
        provider_table.add_column("Value", style="green")

        provider_table.add_row("Model", provider_config.model or "Not set")
        provider_table.add_row(
            "API Key", "Set" if provider_config.api_key else "Not set"
        )
        provider_table.add_row("Max Tokens", str(provider_config.max_tokens))
        provider_table.add_row("Temperature", str(provider_config.temperature))
        provider_table.add_row("Top P", str(provider_config.top_p))

        if provider_name == "anthropic":
            provider_table.add_row("Top K", str(provider_config.top_k))

        console.print(provider_table)


@cli.command()
def tools():
    """Show available tools and their descriptions."""
    from .tools import tools_registry

    tools_table = Table(title="Available Tools")
    tools_table.add_column("Tool Name", style="cyan")
    tools_table.add_column("Description", style="green")

    for tool_name in tools_registry.keys():
        try:
            tool = tools_registry[tool_name]()
            tools_table.add_row(tool.name, tool.description)
        except Exception as e:
            tools_table.add_row(tool_name, f"[red]Error loading: {e}[/red]")

    console.print(tools_table)


def main():
    """Main entry point for the CLI."""
    cli()


if __name__ == "__main__":
    main()<|MERGE_RESOLUTION|>--- conflicted
+++ resolved
@@ -21,7 +21,7 @@
 
 from .agent import TraeAgent
 from .utils.config import (
-    Config, resolve_config_value, provider_to_providerAPI
+    Config, resolve_config_value
 )
 
 # Load environment variables
@@ -77,11 +77,7 @@
     resolved_api_key = resolve_config_value(
         api_key,
         config.model_providers[str(resolved_provider)].api_key,
-<<<<<<< HEAD
-        provider_to_providerAPI(resolved_provider)
-=======
         env_var_map.get(str(resolved_provider)),
->>>>>>> 9ff9aaab
     )
     
     if resolved_api_key is not None:
